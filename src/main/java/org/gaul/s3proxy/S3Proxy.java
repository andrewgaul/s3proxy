--- conflicted
+++ resolved
@@ -135,11 +135,7 @@
         private String virtualHost;
         private long v4MaxNonChunkedRequestSize = 32 * 1024 * 1024;
         private boolean ignoreUnknownHeaders;
-<<<<<<< HEAD
-        private CORSRules corsRules;
-=======
         private CrossOriginResourceSharing corsRules;
->>>>>>> e3277a4c
         private int jettyMaxThreads = 200;  // sourced from QueuedThreadPool()
 
         Builder() {
@@ -248,20 +244,6 @@
                     S3ProxyConstants.PROPERTY_CORS_ALLOW_ALL);
             if (!Strings.isNullOrEmpty(corsAllowAll) && Boolean.parseBoolean(
                          corsAllowAll)) {
-<<<<<<< HEAD
-                builder.corsRules(new CORSRules());
-            }
-            else {
-                String corsAllowOrigins = properties.getProperty(
-                        S3ProxyConstants.PROPERTY_CORS_ALLOW_ORIGINS);
-                String corsAllowMethods = properties.getProperty(
-                        S3ProxyConstants.PROPERTY_CORS_ALLOW_METHODS);
-                String corsAllowHeaders = properties.getProperty(
-                        S3ProxyConstants.PROPERTY_CORS_ALLOW_HEADERS);
-
-                builder.corsRules(new CORSRules(corsAllowOrigins,
-                        corsAllowMethods, corsAllowHeaders));
-=======
                 builder.corsRules(new CrossOriginResourceSharing());
             } else {
                 String corsAllowOrigins = properties.getProperty(
@@ -277,7 +259,6 @@
                         Lists.newArrayList(splitter.split(corsAllowOrigins)),
                         Lists.newArrayList(splitter.split(corsAllowMethods)),
                         Lists.newArrayList(splitter.split(corsAllowHeaders))));
->>>>>>> e3277a4c
             }
 
             String jettyMaxThreads = properties.getProperty(
@@ -339,11 +320,7 @@
             return this;
         }
 
-<<<<<<< HEAD
-        public Builder corsRules(CORSRules corsRules) {
-=======
         public Builder corsRules(CrossOriginResourceSharing corsRules) {
->>>>>>> e3277a4c
             this.corsRules = corsRules;
             return this;
         }
@@ -415,11 +392,7 @@
             return Objects.hash(endpoint, secureEndpoint, keyStorePath,
                     keyStorePassword, virtualHost, servicePath,
                     v4MaxNonChunkedRequestSize, ignoreUnknownHeaders,
-<<<<<<< HEAD
-                    corsRules.hashCode());
-=======
                     corsRules);
->>>>>>> e3277a4c
         }
     }
 
